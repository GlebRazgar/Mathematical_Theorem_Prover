#!/usr/bin/env python3

"""Implements the conjecture-prove bootstrapping learning loop."""

import asyncio
import os
import io
import json
import datetime
import random
import yaml

import hydra
import logging
from omegaconf import DictConfig, OmegaConf
import torch
import numpy as np
from tqdm import tqdm

import peano
import worker
from worker import StudentResult  # noqa
from hindsight import HindsightExample  # noqa
from util import format_blocks_with_indent, sample_batch, setup_mle_logger, value_color, save_json, load_final_goals
from conjecture import AgentLM, Context, sample_conjecture
from proofsearch import make_agent

from mle_logging import MLELogger

log = logging.getLogger(__name__)

FAIL = "fail"


DISTRIBUTED = os.environ.get('DISTRIBUTED', False)


def submit_task(agent_dump: bytes, theory: worker.BackgroundTheory, statement: str, search_budget=None):
    if DISTRIBUTED:
        return worker.try_prove.apply_async((agent_dump, theory, statement, search_budget))
    else:
        return worker.try_prove.run(agent_dump, theory, statement, search_budget)


def get_task_result(task):
    if DISTRIBUTED:
        return task.get()
    else:
        return task



async def teacher_loop(cfg: DictConfig, mle_log: MLELogger):
    log.info('Running in %s', 'distributed mode.' if DISTRIBUTED else 'single-process mode.')
    agent = make_agent(cfg, mle_log)

    # load goals from file and format them
    # FIXME(f.srambical): check whether the goal set is correctly formatted (check the first few finetuning examples)
    final_goals_formatted, final_solutions = load_final_goals(os.path.join(os.path.dirname(__file__), '../goals', cfg.goals + '.json'))
    final_goals = ["Conj:(hard) " + g for g in final_goals_formatted]

    with open(os.path.join(os.path.dirname(__file__), 'theories', cfg.theory.name + '.p')) as f:
        theory = f.read()

    difficulty_buckets = sorted([list(cfg.difficulty_buckets[i].items())[0]
                                 for i in range(len(cfg.difficulty_buckets))],
                                key=lambda kv: kv[1])

    premises = cfg.theory.premises

    d = peano.PyDerivation()
    d.incorporate(theory)
    proven_conjectures = []
    seen_hindsight_goals = set()
    proofs = []
    student_results_final = []
    model_info = dict()

    continue_dir = cfg.get('continue')
    start_iteration = 0

    if continue_dir is not None:
        os.chdir(continue_dir)
        log.info('Continuing run from %s', continue_dir)
        # Find largest iteration number such that i.pt exists.
        log.info('Starting from iteration %d', start_iteration)
        agent = torch.load(f'model.pt')
        with open('model_info.yaml') as f:
            model_info = yaml.safe_load(f)
        start_iteration = model_info['iteration'] + 1

    if cfg.get('freeze_conjecturer', False):
        log.info('Ablation: Freezing conjecturer.')


    with open('log.jsonl', 'w') as log_file:
        for i in range(start_iteration, cfg.agent.policy.total_iterations):
            context = Context(d, None, [])

            # Dump current agent.
            buff = io.BytesIO()
            torch.save(agent, buff)
            agent_dump = buff.getvalue()

<<<<<<< HEAD
=======
            # Check if and how many conjectures out of the final goal set could be proven by current policy
            student_results_final = prove_conjectures(agent_dump, final_goals_formatted, theory, premises)
            success_logprobs_final = get_log_probs(student_results_final, i)
            log.info('Final goals proven: %d out of %d', len(success_logprobs_final), len(final_goals))
            final_goals_proven = len(success_logprobs_final)

            # terminate the learning loop if all final goals are proven
            if len(success_logprobs_final) == len(final_goals):
                log.info('All final goals proven - stopping learning loop...')
                mle_log.update({'num_iterations': i},
                           {'final_goals_proven': final_goals_proven})
                mle_log.save()
                break
>>>>>>> 8c9fb681

            # 1- Run conjecturing model to obtain N conjectures.
            log.info('Iteration #%d: making conjectures...', i)

            progress_bar = tqdm(total=cfg.n_conjectures)

            conjectures = []

            while len(conjectures) < cfg.n_conjectures:
                proposal = sample_conjecture(AgentLM(agent, 'Conj:(hard) '), context)

                if proposal and proposal not in conjectures + proven_conjectures:
                    contracted_proposal = d.contract(proposal)
                    if contracted_proposal and contracted_proposal not in conjectures + proven_conjectures:
                        conjectures.append(contracted_proposal)
                        progress_bar.update(1)

            progress_bar.close()

            # Contract conjectures to make them Peano-parseable.
            conjectured_final_goals = set(conjectures) & set(final_goals_formatted)

            log.info('Done making %d conjectures', len(conjectures))
            log.info('Conjectures: %s', conjectures)
            log.info('Conjectured %d final goals', len(conjectured_final_goals))

            log_file.write(json.dumps({'iteration': i,
                                  'msg': f'It #{i}: posing {len(conjectures)} conjectures.',
                                  'conjectures': conjectures}))
            log_file.write('\n')
            log_file.flush()

            # 2- Try to prove each of the conjectures
            examples = []
            student_results= prove_conjectures(agent_dump, conjectures, theory, premises)

            # 3- Train model on proofs and outcome of conjectures (easy, hard, timeout)
            # 3a- Look at all the success logprobs and compute the easy/hard threhsold.
            success_logprobs = get_log_probs(student_results, i)
            
            ratio_proven = len(success_logprobs)/len(conjectures)
            log.info('%d out of %d conjectures proven. ratio = %f', 
                        len(success_logprobs), len(conjectures), ratio_proven)

            if not success_logprobs:
                log.warning('No solutions found in iteration %d - continuing to next iteration...', i)
                continue

            # Add output of proving final goals to the list of proven conjectures
            student_results.extend(student_results_final)

            thresholds = [np.percentile(success_logprobs, p)
                          for _, p in difficulty_buckets]


            log.debug('Thresholds: %s, min = %f, max = %f',
                        list(zip([k for k, _ in difficulty_buckets], thresholds)),
                        np.min(success_logprobs),
                        np.max(success_logprobs))

            hard_sol_log_probs = [logprob for logprob in success_logprobs if logprob >= thresholds[0]]
            mean_hard_sol_log_prob = np.mean(hard_sol_log_probs) if hard_sol_log_probs else 0
            # 3b- Classify problems into easy/hard.
            for student_result in student_results:
                # Outcome is the name of the first difficulty bucket that is larger than the logprob.
                if student_result.success:
                    outcome = next(k
                                   for i, (k, _) in enumerate(difficulty_buckets)
                                   if (student_result.logprob <= thresholds[i] or
                                       i + 1 == len(difficulty_buckets)))
                else:
                    outcome = FAIL

                if not cfg.get('freeze_conjecturer', False):
                    examples.append(f'Conj:({outcome}) ' + d.elaborate(student_result.problem))

                if student_result.success:
                    proven_conjectures.append(student_result.problem)
                    proofs.append(student_result.proof)

                examples.extend(student_result.extracted_examples)

                if cfg.train_policy_on_hindsight_examples:
                    for h in student_result.hindsight_examples:
                        if h.goal not in seen_hindsight_goals:
                            outcome = next(k
                                           for i, (k, _) in enumerate(difficulty_buckets)
                                           if h.logprob <= thresholds[i] or i + 1 == len(difficulty_buckets))

                            if not cfg.get('freeze_conjecturer', False):
                                examples.append(f'Conj:({outcome}) ' + d.elaborate(student_result.problem))
                            examples.extend(h.examples)
                            seen_hindsight_goals.add(h.goal)

            log_file.write(json.dumps({'iteration': i,
                                  'msg': f'Training on {len(examples)} examples.'}))
            log_file.write('\n')

            # 3c- Train model on conjecturing and proof search examples.
            print(len(examples), 'accumulated training examples.')
            agent.train(examples=examples, final_goals=final_goals, ratio_proven=ratio_proven, mle_log=mle_log)
            val_loss, num_mcts_steps = get_val_loss(agent_dump, final_goals_formatted, theory, premises, i)
            log.info('Validation loss: %f', val_loss)

            final_goals_proven = [s for s in student_results_final if s <= cfg.agent.max_mcts_nodes]
            log.info('Final goals proven: %d out of %d', len(final_goals_proven), len(final_goals))

            mle_log.update({'num_iterations': i},
                        {'val_loss': val_loss,
                        'final_goals_proven': final_goals_proven,
                        'ratio_proven': ratio_proven,
                        'mean_hard_sol_log_probs': mean_hard_sol_log_prob},
                        extra_obj={'conjectured_final_goals': conjectured_final_goals})


            mle_log.save()

            save_json(examples, f'examples_{i}.json')
            torch.save(agent, "model.pt")
            model_info['iteration'] = i
            with open('model_info.yaml', 'w') as f:
                yaml.dump(model_info, f)

            # terminate the learning loop if all final goals are proven
            if len(success_logprobs_final) == len(final_goals):
                log.info('All final goals proven - stopping learning loop...')
                break

def get_val_loss(agent_dump, final_goals_formatted, theory, premises, i):
    # get logprobs of proving the final goals (with far more mcts steps)
    student_results_final = prove_conjectures(agent_dump, final_goals_formatted, theory, premises, is_eval=True)
    success_logprobs_final = get_log_probs(student_results_final, i)

    if len(success_logprobs_final) > 0:
        mean_success_logprobs_final = sum(success_logprobs_final)/len(success_logprobs_final)
    else:
        mean_success_logprobs_final = -10

    num_mcts_steps = [s.iterations for s in student_results_final]
    return -mean_success_logprobs_final, num_mcts_steps


def prove_conjectures(agent_dump, conjectures, theory, premises, is_eval=False):
    tasks = []
    log.info('Submitting tasks...')
    for conjecture in tqdm(conjectures, miniters=1):
        tasks.append(submit_task(
            agent_dump,
            worker.BackgroundTheory(theory, premises),
            conjecture, 
            is_eval))

    student_results = []

    log.info('Collecting %d results from workers.', len(tasks))

    for task in tqdm(tasks, miniters=1):
        student_result = get_task_result(task)

        if student_result.error:
            log.error('Error in prover process!')
            log.error(student_result.error)
            continue

        student_results.append(student_result)
    return student_results


def get_log_probs(student_results, i):

    success_logprobs = []

    for student_result in student_results:
        if student_result.success:
            success_logprobs.append(student_result.logprob)

    return success_logprobs



@hydra.main(version_base="1.2", config_path="config", config_name="bootstrap")
def main(cfg: DictConfig):
    log.info('Running from: %s', os.getcwd())
    
    seed = cfg.seed
    torch.manual_seed(seed)
    random.seed(seed)
    np.random.seed(seed)

    mle_log = setup_mle_logger(cfg)

    if cfg.task == 'teacher':
        asyncio.run(teacher_loop(cfg, mle_log))

if __name__ == '__main__':
    main()<|MERGE_RESOLUTION|>--- conflicted
+++ resolved
@@ -102,22 +102,6 @@
             torch.save(agent, buff)
             agent_dump = buff.getvalue()
 
-<<<<<<< HEAD
-=======
-            # Check if and how many conjectures out of the final goal set could be proven by current policy
-            student_results_final = prove_conjectures(agent_dump, final_goals_formatted, theory, premises)
-            success_logprobs_final = get_log_probs(student_results_final, i)
-            log.info('Final goals proven: %d out of %d', len(success_logprobs_final), len(final_goals))
-            final_goals_proven = len(success_logprobs_final)
-
-            # terminate the learning loop if all final goals are proven
-            if len(success_logprobs_final) == len(final_goals):
-                log.info('All final goals proven - stopping learning loop...')
-                mle_log.update({'num_iterations': i},
-                           {'final_goals_proven': final_goals_proven})
-                mle_log.save()
-                break
->>>>>>> 8c9fb681
 
             # 1- Run conjecturing model to obtain N conjectures.
             log.info('Iteration #%d: making conjectures...', i)
